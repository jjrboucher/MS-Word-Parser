--- conflicted
+++ resolved
@@ -1,8 +1,7 @@
-<<<<<<< HEAD
 ####################################
 # Written by Jacques Boucher
 # jjrboucher@gmail.com
-# Version Date: 6 February 2024
+# Version Date: 25 October 2023
 #
 # Written in Python 3.11
 #
@@ -91,7 +90,7 @@
     then loop through them, calling this function for each DOCx file.
     """
 
-    global excel_file_path, triage
+    global excel_file_path
 
     writelog(f'{filename.__str__()}\n')
 
@@ -147,80 +146,79 @@
     write_worksheet(excel_file_path, "Metadata", headers, rows)  # "metadata" worksheet
     writelog(f'"Metadata" worksheet written to Excel.\n')
 
-    if not triage:  # will generate these spreadsheet if not triage
-        print(f'Updating {green}"Archive Files"{white} worksheet in "{excel_file_path}"')
-        # Writing XML files to "Archive Files" worksheet
-        headers = ["File Name",
-                   "Archive File",
-                   "MD5Hash",
-                   "Modified Time (local/UTC/Redmond, Washington)",
-                   # expressed local time if Mac/iOS Pages exported to MS Word
-                   # expressed in UTC if created by LibreOffice on Windows exportinug to MS Word.
-                   # expressed Redmond, Washington time zone when edited with MS Word online.
-                   "Size (bytes)",
-                   "ZIP Compression Type",
-                   "ZIP Create System",
-                   "ZIP Created Version",
-                   "ZIP Extract Version",
-                   "ZIP Flag Bits (hex)",
-                   "ZIP Extra Flag (len)",
-                   "ZIP Extra Characters (truncated)"
-                   ]
-        rows = []  # declare empty list
-
-        for xml, xml_info in filename.xml_files().items():
-            extra_characters = xml_info[9] if xml_info[8] == 0 else ",".join(xml_info[9])  # If no extra characters,
-            # leave assigned value as "nil". Otherwise, join.
-
-            rows.append([filename.filename(),
-                         xml,
-                         xml_info[0],
-                         xml_info[1],
-                         xml_info[2],
-                         xml_info[3],
-                         xml_info[4],
-                         xml_info[5],
-                         xml_info[6],
-                         xml_info[7],
-                         xml_info[8],
-                         extra_characters
-                         ])
-
-            # add the row to the list "rows"
-        write_worksheet(excel_file_path, "Archive Files", headers, rows)  # "XML Files" worksheet
-        writelog(f'"Archive Files" worksheet written to Excel.\n')
-
-        # Calculating count of rsidR, rsidRPr, rsidP, rsidRDefault, paraId, and textId in document.xml
-        # and writing to "rsids" worksheet
-        headers = ["File Name", "RSID Type", "RSID Value", "Count in document.xml"]
-        rows = []  # declare empty list
-
-        print(f'Adding {green}rsidR{white} count to "RSIDs" worksheet in "{excel_file_path}"')
-        for k, v in filename.rsidr_in_document_xml().items():
-            rows.append([filename.filename(), "rsidR", k, v])
-
-        print(f'Adding {green}rsidP{white} count to "RSIDs" worksheet in {excel_file_path}')
-        for k, v in filename.rsidp_in_document_xml().items():
-            rows.append([filename.filename(), "rsidP", k, v])
-
-        print(f'Adding {green}rsidPr{white} count to "RSIDs" worksheet in {excel_file_path}')
-        for k, v in filename.rsidrpr_in_document_xml().items():
-            rows.append([filename.filename(), "rsidRPr", k, v])
-
-        print(f'Adding {green}rsidRDefault{white} count to "RSIDs" worksheet in {excel_file_path}')
-        for k, v in filename.rsidrdefault_in_document_xml().items():
-            rows.append([filename.filename(), "rsidRDefault", k, v])
-
-        print(f'Adding {green}paraID{white} count to "RSIDs" worksheet in {excel_file_path}')
-        for k, v in filename.paragraph_id_tags().items():
-            rows.append([filename.filename(), "paraID", k, v])
-
-        print(f'Adding {green}textID{white} count to "RSIDs" worksheet in {excel_file_path}')
-        for k, v in filename.text_id_tags().items():
-            rows.append([filename.filename(), "textID", k, v])
-
-        write_worksheet(excel_file_path, "RSIDs", headers, rows)  # "RSIDs worksheet"
-        writelog(f'"RSIDs" worksheet written to Excel.\n\n')
+    print(f'Updating {green}"Archive Files"{white} worksheet in "{excel_file_path}"')
+    # Writing XML files to "Archive Files" worksheet
+    headers = ["File Name",
+               "Archive File",
+               "MD5Hash",
+               "Modified Time (local/UTC/Redmond, Washington)",
+               # expressed local time if Mac/iOS Pages exported to MS Word
+               # expressed in UTC if created by LibreOffice on Windows exportinug to MS Word.
+               # expressed Redmond, Washington time zone when edited with MS Word online.
+               "Size (bytes)",
+               "ZIP Compression Type",
+               "ZIP Create System",
+               "ZIP Created Version",
+               "ZIP Extract Version",
+               "ZIP Flag Bits (hex)",
+               "ZIP Extra Flag (len)",
+               "ZIP Extra Characters (truncated)"
+               ]
+    rows = []  # declare empty list
+
+    for xml, xml_info in filename.xml_files().items():
+        extra_characters = xml_info[9] if xml_info[8] == 0 else ",".join(xml_info[9])  # If no extra characters, leave
+        # assigned value as "nil". Otherwise, join
+
+        rows.append([filename.filename(),
+                     xml,
+                     xml_info[0],
+                     xml_info[1],
+                     xml_info[2],
+                     xml_info[3],
+                     xml_info[4],
+                     xml_info[5],
+                     xml_info[6],
+                     xml_info[7],
+                     xml_info[8],
+                     extra_characters
+                     ])
+
+        # add the row to the list "rows"
+    write_worksheet(excel_file_path, "Archive Files", headers, rows)  # "XML Files" worksheet
+    writelog(f'"Archive Files" worksheet written to Excel.\n')
+
+    # Calculating count of rsidR, rsidRPr, rsidP, rsidRDefault, paraId, and textId in document.xml
+    # and writing to "rsids" worksheet
+    headers = ["File Name", "RSID Type", "RSID Value", "Count in document.xml"]
+    rows = []  # declare empty list
+
+    print(f'Adding {green}rsidR{white} count to "RSIDs" worksheet in "{excel_file_path}"')
+    for k, v in filename.rsidr_in_document_xml().items():
+        rows.append([filename.filename(), "rsidR", k, v])
+
+    print(f'Adding {green}rsidP{white} count to "RSIDs" worksheet in {excel_file_path}')
+    for k, v in filename.rsidp_in_document_xml().items():
+        rows.append([filename.filename(), "rsidP", k, v])
+
+    print(f'Adding {green}rsidPr{white} count to "RSIDs" worksheet in {excel_file_path}')
+    for k, v in filename.rsidrpr_in_document_xml().items():
+        rows.append([filename.filename(), "rsidRPr", k, v])
+
+    print(f'Adding {green}rsidRDefault{white} count to "RSIDs" worksheet in {excel_file_path}')
+    for k, v in filename.rsidrdefault_in_document_xml().items():
+        rows.append([filename.filename(), "rsidRDefault", k, v])
+
+    print(f'Adding {green}paraID{white} count to "RSIDs" worksheet in {excel_file_path}')
+    for k, v in filename.paragraph_id_tags().items():
+        rows.append([filename.filename(), "paraID", k, v])
+
+    print(f'Adding {green}textID{white} count to "RSIDs" worksheet in {excel_file_path}')
+    for k, v in filename.text_id_tags().items():
+        rows.append([filename.filename(), "textID", k, v])
+
+    write_worksheet(excel_file_path, "RSIDs", headers, rows)  # "RSIDs worksheet"
+    writelog(f'"RSIDs" worksheet written to Excel.\n\n')
 
     return
 
@@ -244,16 +242,6 @@
     # or append to it if it does.
     # excel_file_path = "docx-artifacts(class).xlsx"  # default file name - will be created in the script folder.
 
-    choice = input("Run in triage mode (t) or full (f) parsing? ")
-    while choice not in "ft":
-        print("Invalid answer. Please answer with either t or f.")
-        choice = input("Run in triage mode (t) or full (f) parsing? ")
-
-    if choice == "t" or choice == "T":
-        triage = True
-    else:  # defaults to false if person enters anything but t or T.
-        triage = False
-
     root = tk.Tk()
     root.withdraw()  # Hide the main window
 
@@ -288,310 +276,11 @@
 
         for f in msword_file_path:  # loop over the files selected, processing each.
             print(f'\nProcessing {green}"{f}"{white}')
-            process_docx(Docx(f, triage))
+            process_docx(Docx(f))
             print(f'Finished processing {green}"{f}"{white}. ')
 
         print(f'\n==============================================\n'
               f'Excel output: {green}"{excel_file_path}"{white}\n'
               f'Log file: {green}"{logFile}"{white}')
 
-        writelog("Script finished execution: " + time.strftime("%Y-%m-%d_%H:%M:%S") + '\n')
-=======
-####################################
-# Written by Jacques Boucher
-# jjrboucher@gmail.com
-# Version Date: 6 February 2024
-#
-# Written in Python 3.11
-#
-# ********** Description **********
-#
-# Script will open a windows dialog to allow you to select a DOCx file.
-# The script does not attempt to validate the file.
-# A docx file is nothing more than a ZIP file, hence why this script uses the zipfile library.
-#
-# It will extract the results to a file called docx-artifacts.xlsx as defined by the variable excel_file_path at the
-# start of the main part of the script.
-# If the file does not exist, it creates it. If the file does exist, it appends to it.
-# The file will be located in the folder where the script is executed from.
-# If executing from the GUI by double-clicking on the .py file, it should be stored in that same folder.
-# If executing it from the command line, it will create it in whichever folder you are in when executing it.
-#
-# This allows you to run this repeatedly against many DOCx file for an investigation and compare them.
-# You can then copy/move/rename the default file, docx-artifacts.xlsx to another file name for your case.
-#
-# Processes that this script will do:
-#
-# 1 - It will extract a list of all the files within the zip file and save it to a worksheet called XML_files.
-#     In this worksheet, it will save the following information to a row:
-#     "File Name", "XML", "Size (bytes)", "MD5Hash"
-#
-# 2 - It will extract all the unique RSIDs from the file word/settings.xml and write it to a worksheet
-#     called doc_summary.
-#     In this worksheet, it will save the following information to a row:
-#     "File Name", "Unique rsidR", "RSID Root", "<w:p> tags", "<w:r> tags", "<w:t> tags"
-#     Where "Unique RSID" is a numerical count of the # of RSIDs in the file settings.xml.
-#
-#     What is an RSID (Revision Save ID)?
-#     See https://learn.microsoft.com/en-us/dotnet/api/documentformat.openxml.wordprocessing.rsid?view=openxml-2.8.1
-#
-# 3 - It will extract all the unique RSIDs from the file word/settings.xml and write it to a worksheet called RSIDs,
-#     along with a count of how many times that RSID is in document.xml
-#     It will also search document.xml for all unique rsidRPr, rsidP, and rsidRDefault values and count of how many
-#     are in document.xml.
-#     It also extracts the unique paraId and textId tags from the <w:p> tag and saves the values and count of how
-#     many are in document.xml.
-#     In this worksheet, it will save the following information to rows (one for each unique RSID):
-#     "File Name", "RSID Type", "RSID Value", "Count in document.xml"
-#
-# 3 - It will extract all known relevant metadata from the files docProps/app.xml and docProps/core.xml
-#     and write it to a worksheet called metadata.
-#     In this worksheet, it will save the following information to a row:
-#     "File Name", "Author", "Created Date","Last Modified By","Modified Date","Last Printed Date","Manager","Company",
-#     "Revision","Total Editing Time","Pages","Paragraphs","Lines","Words","Characters","Characters With Spaces",
-#     "Title","Subject","Keywords","Description","Application","App Version","Template","Doc Security","Category",
-#     "contentStatus"
-#
-#
-# ********** Dependencies **********
-#
-# If running the script on a Linux system, you may need to install python-tk. You can do this with the following
-# command on a Debian (e.g. Ubuntu) system from the terminal window:
-# sudo apt-get install python3-tk
-#
-# Whether running on Linux, Mac, or Windows, you may need to install some of the libraries if they are not included in
-# your installation of Python 3.
-# In particular, you may need to install openpyxl and hashlib. You can do so as follows from a terminal window:
-#
-# pip3 install openpyxl
-# pip3 install hashlib
-#
-# If any other libraries are missing when trying to execute the script, install those in the same manner.
-#
-###################################
-from classes.ms_word import Docx
-import re
-import time
-import tkinter as tk
-from tkinter import filedialog
-from functions.excel import write_worksheet  # function to write results to an Excel file
-
-
-red = f'\033[91m'
-white = f'\033[00m'
-green = f'\033[92m'
-
-
-def process_docx(filename):
-    """
-    This function accepts a filename of type Docx and processes it.
-    By placing this in a function, it allows the main part of the script to accept multiple file names and
-    then loop through them, calling this function for each DOCx file.
-    """
-
-    global excel_file_path, triage
-
-    writelog(f'{filename.__str__()}\n')
-
-    for checkFile in ("word/settings.xml", "docProps/core.xml", "docProps/app.xml"):  # checks if xml files being parsed
-        # are present and notes same in the log file.
-        xml_exists = checkFile in filename.xml_files().keys()
-        writelog(f'**{checkFile} exists? {xml_exists}\n')
-
-    print(f'Updating {green}"Doc_Summary"{white} worksheet in {excel_file_path}')
-    # Writing document summary worksheet.
-    headers = ["File Name", "MD5 Hash", "Unique rsidR", "RSID Root", "<w:p> tags", "<w:r> tags", "<w:t> tags"]
-    rows = [[filename.filename(), filename.hash(), len(filename.rsidr()), filename.rsid_root(),
-             filename.paragraph_tags(), filename.runs_tags(), filename.text_tags()]]
-    write_worksheet(excel_file_path, "Doc_Summary", headers, rows)  # "Doc_Summary" worksheet
-    writelog(f'"Doc_Summary" worksheet written to Excel file.\n')
-
-    # The keys will be used as the column heading in the spreadsheet
-    # The order they are in is the order that the columns will be in the spreadsheet
-    # Corresponding values passed, resulting in a dictionary being passed called allMetadata
-    # containing column headings and associated extracted metadata value.
-    allmetadata = {"File Name": filename.filename(),
-                   "Author": filename.creator(),
-                   "Created Date": filename.created(),
-                   "Last Modified By": filename.last_modified_by(),
-                   "Modified Date": filename.modified(),
-                   "Last Printed Date": filename.last_printed(),
-                   "Manager": filename.manager(),
-                   "Company": filename.company(),
-                   "Revision": filename.revision(),
-                   "Total Editing Time": filename.total_editing_time(),
-                   "Pages": filename.pages(),
-                   "Paragraphs": filename.paragraphs(),
-                   "Lines": filename.lines(),
-                   "Words": filename.words(),
-                   "Characters": filename.characters(),
-                   "Characters With Spaces": filename.characters_with_spaces(),
-                   "Title": filename.title(),
-                   "Subject": filename.subject(),
-                   "Keywords": filename.keywords(),
-                   "Description": filename.description(),
-                   "Application": filename.application(),
-                   "App Version": filename.app_version(),
-                   "Template": filename.template(),
-                   "Doc Security": filename.security(),
-                   "Category": filename.category(),
-                   "Content Status": filename.content_status()
-                   }
-
-    print(f'Updating {green}"Metadata"{white} worksheet in "{excel_file_path}"')
-    # Writing metadata "metadata" worksheet
-    headers = (list(allmetadata.keys()))
-    rows = [list(allmetadata.values())]
-    write_worksheet(excel_file_path, "Metadata", headers, rows)  # "metadata" worksheet
-    writelog(f'"Metadata" worksheet written to Excel.\n')
-
-    if not triage:  # will generate these spreadsheet if not triage
-        print(f'Updating {green}"Archive Files"{white} worksheet in "{excel_file_path}"')
-        # Writing XML files to "Archive Files" worksheet
-        headers = ["File Name",
-                   "Archive File",
-                   "MD5Hash",
-                   "Modified Time (local/UTC/Redmond, Washington)",
-                   # expressed local time if Mac/iOS Pages exported to MS Word
-                   # expressed in UTC if created by LibreOffice on Windows exportinug to MS Word.
-                   # expressed Redmond, Washington time zone when edited with MS Word online.
-                   "Size (bytes)",
-                   "ZIP Compression Type",
-                   "ZIP Create System",
-                   "ZIP Created Version",
-                   "ZIP Extract Version",
-                   "ZIP Flag Bits (hex)",
-                   "ZIP Extra Flag (len)",
-                   "ZIP Extra Characters (truncated)"
-                   ]
-        rows = []  # declare empty list
-
-        for xml, xml_info in filename.xml_files().items():
-            extra_characters = xml_info[9] if xml_info[8] == 0 else ",".join(xml_info[9])  # If no extra characters,
-            # leave assigned value as "nil". Otherwise, join.
-
-            rows.append([filename.filename(),
-                         xml,
-                         xml_info[0],
-                         xml_info[1],
-                         xml_info[2],
-                         xml_info[3],
-                         xml_info[4],
-                         xml_info[5],
-                         xml_info[6],
-                         xml_info[7],
-                         xml_info[8],
-                         extra_characters
-                         ])
-
-            # add the row to the list "rows"
-        write_worksheet(excel_file_path, "Archive Files", headers, rows)  # "XML Files" worksheet
-        writelog(f'"Archive Files" worksheet written to Excel.\n')
-
-        # Calculating count of rsidR, rsidRPr, rsidP, rsidRDefault, paraId, and textId in document.xml
-        # and writing to "rsids" worksheet
-        headers = ["File Name", "RSID Type", "RSID Value", "Count in document.xml"]
-        rows = []  # declare empty list
-
-        print(f'Adding {green}rsidR{white} count to "RSIDs" worksheet in "{excel_file_path}"')
-        for k, v in filename.rsidr_in_document_xml().items():
-            rows.append([filename.filename(), "rsidR", k, v])
-
-        print(f'Adding {green}rsidP{white} count to "RSIDs" worksheet in {excel_file_path}')
-        for k, v in filename.rsidp_in_document_xml().items():
-            rows.append([filename.filename(), "rsidP", k, v])
-
-        print(f'Adding {green}rsidPr{white} count to "RSIDs" worksheet in {excel_file_path}')
-        for k, v in filename.rsidrpr_in_document_xml().items():
-            rows.append([filename.filename(), "rsidRPr", k, v])
-
-        print(f'Adding {green}rsidRDefault{white} count to "RSIDs" worksheet in {excel_file_path}')
-        for k, v in filename.rsidrdefault_in_document_xml().items():
-            rows.append([filename.filename(), "rsidRDefault", k, v])
-
-        print(f'Adding {green}paraID{white} count to "RSIDs" worksheet in {excel_file_path}')
-        for k, v in filename.paragraph_id_tags().items():
-            rows.append([filename.filename(), "paraID", k, v])
-
-        print(f'Adding {green}textID{white} count to "RSIDs" worksheet in {excel_file_path}')
-        for k, v in filename.text_id_tags().items():
-            rows.append([filename.filename(), "textID", k, v])
-
-        write_worksheet(excel_file_path, "RSIDs", headers, rows)  # "RSIDs worksheet"
-        writelog(f'"RSIDs" worksheet written to Excel.\n\n')
-
-    return
-
-
-def writelog(text):
-    """
-    Write to log file
-    """
-    global logFile
-    #  Open file to write
-    lf = open(logFile, "a")
-    #  Write text to it
-    lf.write(text)
-    #  Close file.
-    lf.close()
-
-
-if __name__ == "__main__":
-
-    # Output file - same path as where the script is run. It will create it if it does not exist,
-    # or append to it if it does.
-    # excel_file_path = "docx-artifacts(class).xlsx"  # default file name - will be created in the script folder.
-
-    choice = input("Run in triage mode (t) or full (f) parsing?")
-    while choice not in "ft":
-        print("Invalid answer. Please answer with either t or f.")
-        choice = input("Run in triage mode (t) or full (f) parsing?")
-
-    if choice == "t" or choice == "T":
-        triage = True
-    else:  # defaults to false if person enters anything but t or T.
-        triage = False
-
-    root = tk.Tk()
-    root.withdraw()  # Hide the main window
-
-    msword_file_path = filedialog.askopenfilenames(title="Select DOCx file(s) to process", initialdir=".",
-                                                   filetypes=[("DOCx Files", "*.docx")])  # ask for file(s) to process
-
-    if not msword_file_path:  # if no docx file name was selected to process
-        print(f'{red}No DOCx file selected.{white} Exiting.')
-    else:
-        docxPath = msword_file_path[0][0:msword_file_path[0].rindex("/")+1]  # extract path of DOCx file(s) to process
-        # to use as initial directory for Excel output file.
-
-        excel_file_path = filedialog.asksaveasfilename(title="Select new or existing XLSX file for output.",
-                                                       initialdir=docxPath, filetypes=[("Excel Files", "*.xlsx")],
-                                                       defaultextension="*.xlsx",
-                                                       confirmoverwrite=False)  # ask for output file
-
-        if not excel_file_path:  # if no output file selected
-            print(f'{red}No output file selected.{white} Exiting.')
-            exit()
-
-        logFile = (excel_file_path[0:excel_file_path.rindex("/")+1] + "DOCx_Parser_Log_"
-                   + time.strftime("%Y%m%d_%H%M%S") + ".log")
-
-        writelog("Script executed: " + time.strftime("%Y-%m-%d_%H:%M:%S") + '\n')
-
-        writelog(f'Excel output file: {excel_file_path}\n')
-        writelog(f'\nSummary of files parsed:\n------------------------\n')
-
-        if not re.search(r'\.xlsx$', excel_file_path):  # if .xlsx was not included in file name, add it.
-            excel_file_path += ".xlsx"
-
-        for f in msword_file_path:  # loop over the files selected, processing each.
-            print(f'\nProcessing {green}"{f}"{white}')
-            process_docx(Docx(f, triage))
-            print(f'Finished processing {green}"{f}"{white}. ')
-
-        print(f'\n==============================================\n'
-              f'Excel output: {green}"{excel_file_path}"{white}\n'
-              f'Log file: {green}"{logFile}"{white}')
-
-        writelog("Script finished execution: " + time.strftime("%Y-%m-%d_%H:%M:%S") + '\n')
->>>>>>> e090e7bb
+        writelog("Script finished execution: " + time.strftime("%Y-%m-%d_%H:%M:%S") + '\n')