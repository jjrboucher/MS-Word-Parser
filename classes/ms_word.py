<<<<<<< HEAD
import hashlib
import re
import zipfile


class Docx:
    """
    Accepts a docx file. Has the following methods to extract data from core.xml, app.xml, document.xml

    app_version, application, category, characters, characters_with_spaces, company, content_status, created, creator,
    description, filename, keywords, last_modified_by, last_printed, lines, manager, modified, pages, paragraph_tags,
    paragraphs, revision, runs_tags, security, subject, template, text_tags, title, total_editing_time, words,
    xml_files, xml_hash, xml_size
    """

    def __init__(self, msword_file, triage=False):
        """
        .docx file to pass to the class
        Triage value can be True or False. If True, will parse less info to execute faster.
        When set to False, it does not try to parse RSID values from document.xml.
        If triage value not passed, it defaults to False and does full parsing.
        The script using this class still ultimately decides what methods it wants to use.
        But if in triage mode, some of the variables will not get assigned any value, thus
        will affect any methods that rely on those variables having a value assigned to them.
        """
        self.red = f'\033[91m'
        self.white = f'\033[00m'
        self.green = f'\033[92m'
        self.msword_file = msword_file
        self.header_offsets, self.binary_content = self.__find_binary_string()
        self.extra_fields = self.__xml_extra_bytes()
        self.core_xml_file = "docProps/core.xml"
        self.core_xml_content = self.__load_core_xml()
        self.app_xml_file = "docProps/app.xml"
        self.app_xml_content = self.__load_app_xml()
        self.document_xml_file = "word/document.xml"
        self.document_xml_content = self.__load_document_xml()
        self.settings_xml_file = "word/settings.xml"
        self.settings_xml_content = self.__load_settings_xml()
        self.rsidRs = self.__extract_all_rsidr_from_summary_xml()

        self.p_tags = re.findall(r'<w:p>|<w:p [^>]*/?>', self.document_xml_content)
        self.r_tags = re.findall(r'<w:r>|<w:r [^>]*/?>', self.document_xml_content)
        self.t_tags = re.findall(r'<w:t>|<w:t.? [^>]*/?>', self.document_xml_content)

        if not triage:  # if not run in triage mode, do full parsing

            self.rsidR_in_document_xml = self.__rsidr_in_document_xml()
            self.rsidRPr = self.__other_rsids_in_document_xml("rsidRPr")
            self.rsidP = self.__other_rsids_in_document_xml("rsidP")
            self.rsidRDefault = self.__other_rsids_in_document_xml("rsidRDefault")

            self.para_id = self.__para_id_tags__()
            self.text_id = self.__text_id_tags__()

    def __find_binary_string(self):

        pkzip_header = "504B0304"  # hex values for signature of a zip file in the archive.

        with open(self.msword_file, 'rb') as msword_binary:  # read the file as binary
            content = msword_binary.read()

        target_bytes = bytes.fromhex(pkzip_header)  # convert from hex to bytes

        matches = []  # list of offsets where header is found
        index = 0

        while index < len(content):  # iterate over the list
            index = content.find(target_bytes, index)  # search for
            if index == -1:  # no more items in the list.
                break
            matches.append(index)
            index += 1

        return matches, content  # returns the list of offsets of each header, and the binary file.

    def __xml_extra_bytes(self):
        """
        ref: https://en.wikipedia.org/wiki/ZIP_(file_format)#Local_file_header

        return: list [xml file name, # of bytes in extra field, truncated bytes]
        """
        zip_header = {"signature": [0, 4],  # byte 0 for 4 bytes
                      "extract version": [4, 2],  # byte 4 for 2 bytes
                      "bitflag": [6, 2],  # byte 6 for 2 bytes
                      "compression": [8, 2],  # byte 8 for 2 bytes
                      "modification time": [10, 2],  # byte 10 for 2 bytes
                      "modification date": [12, 2],  # byte 12 for 2 bytes
                      "CRC-32": [14, 4],  # byte 14 for 4 bytes
                      "compressed size": [18, 4],  # byte 18 for 4 bytes
                      "uncompressed size": [22, 4],  # byte 22 for 4 bytes
                      "filename length": [26, 2],  # byte 26 for 2 bytes
                      "extra field length": [28, 2]  # byte 28 for 2 bytes
                      }
        # filename is at offset 30 for n where n is "filename length". Extra field is at offset 30
        # + filename length for z bytes where z is "extra field length

        extras = {}  # empty dictionary where values will be stored.

        truncate_extra_field = 20  # extra field can be several hundred bytes, mostly 0x00. Grab display first 10

        for offset in self.header_offsets:

            filename_len = int.from_bytes(self.binary_content[
                                          zip_header["filename length"][0] + offset:
                                          zip_header["filename length"][1] + offset +
                                          zip_header["filename length"][0]],
                                          "little")

            filename_start = offset + 30
            filename_end = offset + 30 + filename_len

            filename = self.binary_content[filename_start:filename_end].decode('ascii')  # decode filename as ASCII

            extrafield_len = int.from_bytes(self.binary_content[
                                            zip_header["extra field length"][0] + offset:
                                            zip_header["extra field length"][1] + offset +
                                            zip_header["extra field length"][0]],
                                            "little")  # getting binary value, little endien

            extrafield_start = filename_end
            extrafield_end = extrafield_start + extrafield_len

            extrafield = self.binary_content[extrafield_start:extrafield_end]

            extrafield_hex_as_text = []  # List that will contain the extra characters represented as text.

            for h in extrafield:
                extrafield_hex_as_text.append(str(hex(h)))

            if extrafield_len == 0:  # many are 0 bytes, so skipping those.
                extras[filename] = [extrafield_len, "nil"]
            else:
                if extrafield_len <= truncate_extra_field:  # field size larger than truncate value
                    extras[filename] = [extrafield_len, extrafield_hex_as_text]
                else:
                    extras[filename] = [extrafield_len, extrafield_hex_as_text[0:truncate_extra_field]]  # adds only
                    # the select # of characters as specified in the variable truncate_extra_field. This is so that
                    # we don't end up with hundreds of characters in a cell in Excel, as some extra fields can be
                    # several hundred values long. But so far, most are 0x00, with only the first few being values other
                    # than hex 0x00.

        return extras

    def __load_core_xml(self):
        # load core.xml
        if self.core_xml_file in self.xml_files():  # if the file exists, read it and return its content
            with zipfile.ZipFile(self.msword_file, 'r') as zipref:
                with zipref.open(self.core_xml_file) as xmlFile:
                    return xmlFile.read().decode("utf-8")
        else:  # if it doesn't exist, return an empty string.
            print(f'{self.red}"{self.core_xml_file}" does not exist{self.white} in "{self.filename()}". '
                  f'Returning empty string.')
            return ""

    def __load_app_xml(self):
        # load app.xml
        if self.app_xml_file in self.xml_files():  # if the file exists, read it and return its content
            with zipfile.ZipFile(self.msword_file, 'r') as zipref:
                with zipref.open(self.app_xml_file) as xmlFile:
                    return xmlFile.read().decode("utf-8")
        else:  # if it doesn't exist, return an empty string.
            print(f'{self.red}"{self.app_xml_file}" does not exist{self.white} in "{self.filename()}". '
                  f'Returning empty string.')
            return ""

    def __load_document_xml(self):
        # load document.xml
        if self.document_xml_file in self.xml_files():  # if the file exists, read it and return its content
            with zipfile.ZipFile(self.msword_file, 'r') as zipref:
                with zipref.open(self.document_xml_file) as xmlFile:
                    return xmlFile.read().decode("utf-8")
        else:  # if it doesn't exist, return an empty string.
            print(f'{self.red}"{self.document_xml_file}" does not exist{self.white} in "{self.filename()}". '
                  f'Returning empty string.')
            return ""

    def __load_settings_xml(self):
        if self.settings_xml_file in self.xml_files():  # if the file exists, read it and return its content
            with zipfile.ZipFile(self.msword_file, 'r') as zipref:
                with zipref.open(self.settings_xml_file) as xmlFile:
                    return xmlFile.read().decode("utf-8")
        else:
            print(f'{self.red}"{self.settings_xml_file}" does not exist{self.white} in "{self.filename()}". '
                  f'Returning empty string.')
            return ""

    def __extract_all_rsidr_from_summary_xml(self):
        """
        function to extract all RSIDs at the beginning of the class. If you were to put this in the method,
        it would have to do this every time you called the method.
        :return:
        """
        rsids_list = []
        # Find all RSIDs, not rsidRoot. rsidRoot is repeated in rsids.
        matches = re.findall(r'<w:rsid w:val="[0-9A-F]{8}" ?/>', self.settings_xml_content)

        for match in matches:  # loops through all matches
            # greps for rsid using a group to extract the actual RSID from the string.
            rsid_match = re.search(r'<w:rsid w:val="([0-9A-F]{8})"', match)
            if rsid_match:
                rsids_list.append(rsid_match.group(1))  # Appends it to the list
        return "" if len(rsids_list) == 0 else rsids_list

    def __rsidr_in_document_xml(self):
        """
        This function calculates the count of each rsidR in document.xml
        It searches the previously extracted tags rather than the full document.
        :return:
        """
        rsidr_count = {}
        for rsid in self.rsidRs:
            pattern = re.compile(rf'w:rsidR="{rsid}"')

            count_rsids = 0

            count_rsids += len(re.findall(pattern, ",".join(self.p_tags)))
            count_rsids += len(re.findall(pattern, ",".join(self.r_tags)))
            count_rsids += len(re.findall(pattern, ",".join(self.t_tags)))

            rsidr_count[rsid] = count_rsids

        return rsidr_count

    def __other_rsids_in_document_xml(self, rsid):
        """
        :param rsid tag name (e.g. "rsidRPr", "rsidP", "rsidRDefault")
        The function accepts an rsid tag name as a parameter (e.g. rsidRPr, rsidP, rsidDefault).
        It searches document.xml for a pattern to find all instances of that rsid tag.
        It creates a dictionary that contains each unique rsid value as the key, and the count of how many times
        that rsid is in document.xml.
        E.g., {"00123456": 4, "00234567": 0, "00345678":11}

        :return: dictionary where the key is unique RSIDs, and the value is a count of the occurrences of that rsid
        in document.xml
        """
        rsids = {}
        pattern = re.compile('w:' + rsid + '="[0-9A-F]{8}"')
        # Find all rsid types passed to the function (rsidRPr, rsidP, rsidRDefault in document.xml file

        matches = re.findall(pattern, ",".join(self.p_tags))  # searches p_tags
        matches += re.findall(pattern, ",".join(self.r_tags))  # searches r_tags
        matches += re.findall(pattern, ",".join(self.t_tags))  # searches t_tags

        for match in matches:  # loops through all matches
            # greps for rsid using a group to extract the actual RSID from the string.
            group_pattern = rf'w:' + rsid + '="([0-9A-F]{8})"'
            rsid_match = re.search(group_pattern, match)
            if rsid_match:
                if rsid_match.group(1) in rsids:
                    rsids[rsid_match.group(1)] += 1  # increment count by 1
                else:
                    rsids[rsid_match.group(1)] = 1  # Appends it to the list

        return rsids

    def __para_id_tags__(self):
        """
        :return: list of unique paraId tags and count in document.xml
        """
        pid_tags = {}  # empty dictionary to start

        for pid_tag in self.p_tags:
            pidtag = re.search(r'paraId="([0-9A-F]{8})"', pid_tag)
            if pidtag is None:  # no paraId= tag in this <w:p> paragraph tag.
                pass
            else:
                if pidtag.group(1) in pid_tags:
                    pid_tags[pidtag.group(1)] += 1  # increment count by 1
                else:
                    pid_tags[pidtag.group(1)] = 1  # append to the list

        return pid_tags

    def __text_id_tags__(self):
        """
        :return: list of unique paraId tags and count in document.xml
        """
        text_tags = {}  # empty dictionary to start

        for text_tag in self.p_tags:
            texttag = re.search(r'textId="([0-9A-F]{8})"', text_tag)
            if texttag is None:  # no paraId= tag in this <w:p> paragraph tag.
                pass
            else:
                if texttag.group(1) in text_tags:
                    text_tags[texttag.group(1)] += 1  # increment count by 1
                else:
                    text_tags[texttag.group(1)] = 1  # append to the list

        return text_tags

    def filename(self):
        """
        :return: the filename of the DOCx file passed to the class
        """
        return self.msword_file

    def hash(self):
        """
        Function that will return the hash of the file itself
        """
        filehash = hashlib.md5()
        filehash.update(self.binary_content)
        return filehash.hexdigest()

    def xml_files(self):
        """
        :return: A dictionary in the following format:
        {XML filename: [file hash,
                        modified date,
                        file size,
                        ZIP compression type,
                        ZIP Create System,
                        ZIP Created Version,
                        ZIP Extract Version,
                        ZIP Flag Bits (hex),
                        ZIP extra values (hex as text)
        }
        """
        month = {1: "Jan", 2: "Feb", 3: "Mar", 4: "Apr", 5: "May", 6: "Jun",
                 7: "Jul", 8: "Aug", 9: "Sep", 10: "Oct", 11: "Nov", 12: "Dec"}
        with zipfile.ZipFile(self.msword_file, 'r') as zip_file:
            # returns XML files in the DOCx
            xml_files = {}
            for file_info in zip_file.infolist():
                with zipfile.ZipFile(self.msword_file, 'r') as zip_ref:
                    with zip_ref.open(file_info.filename) as xml_file:
                        md5hash = hashlib.md5(xml_file.read()).hexdigest()
                m_time = file_info.date_time
                if m_time == (1980, 1, 1, 0, 0, 0):
                    modified_time = "nil"
                else:
                    modified_time = str(m_time[0]) + "-" + month[m_time[1]] + "-" + str("%02d" % m_time[2]) + " " + str(
                        "%02d" % m_time[3]) + ":" + str("%02d" % m_time[4]) + ":" + str("%02d" % m_time[5])

                xml_files[file_info.filename] = [md5hash,
                                                 modified_time,
                                                 file_info.file_size,
                                                 file_info.compress_type,
                                                 file_info.create_system,
                                                 file_info.create_version,
                                                 file_info.extract_version,
                                                 f"{file_info.flag_bits:#0{6}x}",
                                                 self.extra_fields[file_info.filename][0],
                                                 self.extra_fields[file_info.filename][1]
                                                 ]
            return xml_files  # returns dictionary {xml_filename: [file size, file hash]}

    def xml_hash(self, xmlfile):
        """
        :param xmlfile:
        :return: the hash of a specified XML file
        """
        return self.xml_files()[xmlfile][1]

    def xml_size(self, xmlfile):
        """
        :param xmlfile:
        :return: the size of a specified XML file
        """
        return self.xml_files()[xmlfile][0]

    def title(self):
        """
        :return: the title metadata in core.xml
        """
        doc_title = re.search(r'<.{0,2}:?title>(.*?)</.{0,2}:?title>', self.core_xml_content)
        return "" if doc_title is None else doc_title.group(1)

    def subject(self):
        """
        :return: the subject metadata from core.xml
        """
        doc_subject = re.search(r'<.{0,2}:?subject>(.*?)</.{0,2}:?subject>', self.core_xml_content)
        return "" if doc_subject is None else doc_subject.group(1)

    def creator(self):
        """
        :return: the creator metadata from core.xml
        """
        doc_creator = re.search(r'<.{0,2}:?creator>(.*?)</.{0,2}:?creator>', self.core_xml_content)
        return "" if doc_creator is None else doc_creator.group(1)

    def keywords(self):
        """
        :return: the keywords metadata from core.xml
        """
        doc_keywords = re.search(r'<.{0,2}:?keywords>(.*?)</.{0,2}:?keywords>', self.core_xml_content)
        return "" if doc_keywords is None else doc_keywords.group(1)

    def description(self):
        """
        :return: the description metadata from core.xml
        """
        doc_description = re.search(r'<.{0,2}:?description>(.*?)</.{0,2}:?description>', self.core_xml_content)
        return "" if doc_description is None else doc_description.group(1)

    def revision(self):
        """
        :return: the revision # metadata from core.xml
        """
        doc_revision = re.search(r'<.{0,2}:?revision>(.*?)</.{0,2}:?revision>', self.core_xml_content)
        return "" if doc_revision is None else doc_revision.group(1)

    def created(self):
        """
        :return: the created date metadata from core.xml
        """
        doc_created = re.search(r'<dcterms:created[^>].*?>(.*?)</dcterms:created>', self.core_xml_content)
        return "" if doc_created is None else doc_created.group(1)

    def modified(self):
        """
        :return: the modified date metadata from core.xml
        """
        doc_modified = re.search(r'<dcterms:modified[^>].*?>(.*?)</dcterms:modified>', self.core_xml_content)
        return "" if doc_modified is None else doc_modified.group(1)

    def last_modified_by(self):
        """
        :return: the last modified by metadata from core.xml
        """
        doc_lastmodifiedby = re.search(r'<.{0,2}:?lastModifiedBy>(.*?)</.{0,2}:?lastModifiedBy>', self.core_xml_content)
        return "" if doc_lastmodifiedby is None else doc_lastmodifiedby.group(1)

    def last_printed(self):
        """
        :return: the last printed date metadata from core.xml
        """
        doc_lastprinted = re.search(r'<.{0,2}:?astPrinted>(.*?)</.{0,2}:?lastPrinted>', self.core_xml_content)
        return "" if doc_lastprinted is None else doc_lastprinted.group(1)

    def category(self):
        """
        :return: the category metadata from core.xml
        """
        doc_category = re.search(r'<.{0,2}:?category>(.*?)</.{0,2}:?category>', self.core_xml_content)
        return "" if doc_category is None else doc_category.group(1)

    def content_status(self):
        """
        :return: the content status metadata from core.xml
        """
        doc_contentstatus = re.search(r'<.{0,2}:?contentStatus>(.*?)</.{0,2}:?contentStatus>', self.core_xml_content)
        return "" if doc_contentstatus is None else doc_contentstatus.group(1)

    def template(self):
        """
        :return: the template metadata from app.xml
        """
        doc_template = re.search(r'<.{0,2}:?Template>(.*?)</.{0,2}:?Template>', self.app_xml_content)
        return "" if doc_template is None else doc_template.group(1)

    def total_editing_time(self):
        """
        :return: the total editing time in minutes metadata from app.xml
        """
        doc_edit_time = re.search(r'<.{0,2}:?TotalTime>(.*?)</.{0,2}:?TotalTime>', self.app_xml_content)
        return "" if doc_edit_time is None else doc_edit_time.group(1)

    def pages(self):
        """
        :return: the # of pages in the document metadata from app.xml
        Note: the author has observed that in some cases, this is not properly updated within the XML file itself.
        It is not an error in the script. It's an error in the metadata. Opening the document and allowing it to
        fully load and then saving it updates this. But of course, it changes other metadata as well if you do that.
        """
        doc_pages = re.search(r'<.{0,2}:?Pages>(.*?)</.{0,2}:?Pages>', self.app_xml_content)
        return "" if doc_pages is None else doc_pages.group(1)

    def words(self):
        """
        :return: the number of words in the document metadata from app.xml
        """
        doc_words = re.search(r'<.{0,2}:?Words>(.*?)</.{0,2}:?Words>', self.app_xml_content)
        return "" if doc_words is None else doc_words.group(1)

    def characters(self):
        """
        :return: the number of characters in the document metadata from app.xml
        """
        doc_characters = re.search(r'<.{0,2}:?Characters>(.*?)</.{0,2}:?Characters>', self.app_xml_content)
        return "" if doc_characters is None else doc_characters.group(1)

    def application(self):
        """
        :return: the application name that created the document metadata from app.xml
        """
        doc_application = re.search(r'<.{0,2}:?Application>(.*?)</.{0,2}:?Application>', self.app_xml_content)
        return "" if doc_application is None else doc_application.group(1)

    def security(self):
        """
        :return: the security metadata from app.xml
        """
        doc_security = re.search(r'<.{0,2}:?DocSecurity>(.*?)</.{0,2}:?DocSecurity>', self.app_xml_content)
        return "" if doc_security is None else doc_security.group(1)

    def lines(self):
        """
        :return: the number of lines in the document metadata from app.xml
        """
        doc_lines = re.search(r'<.{0,2}:?Lines>(.*?)</.{0,2}:?Lines>', self.app_xml_content)
        return "" if doc_lines is None else doc_lines.group(1)

    def paragraphs(self):
        """
        :return: the number of paragraphs in the document metadata from app.xml
        Note: similar to # of pages, the author has noted in testing that sometimes, this may not be accurate in
        the metadata for some reason. It's not an error in this program. It's an error with the metadata itself
        in the document.
        """
        doc_paragraphs = re.search(r'<.{0,2}:?Paragraphs>(.*?)</.{0,2}:?Paragraphs>', self.app_xml_content)
        return "" if doc_paragraphs is None else doc_paragraphs.group(1)

    def characters_with_spaces(self):
        """
        :return: the total characters including spaces in the document metadatafrom app.xml
        """
        doc_characters_with_spaces = re.search(
            r'<.{0,2}:?CharactersWithSpaces>(.*?)</.{0,2}:?CharactersWithSpaces>', self.app_xml_content)
        return "" if doc_characters_with_spaces is None else doc_characters_with_spaces.group(1)

    def app_version(self):
        """
        :return: the version of the app that created the document metadatafrom app.xml
        """
        doc_app_version = re.search(r'<.{0,2}:?AppVersion>(.*?)</.{0,2}:?AppVersion>', self.app_xml_content)
        return "" if doc_app_version is None else doc_app_version.group(1)

    def manager(self):
        """
        :return: the manager metadata from app.xml
        """
        doc_manager = re.search(r'<.{0,2}:?Manager>(.*?)</.{0,2}:?Manager>', self.app_xml_content)
        return "" if doc_manager is None else doc_manager.group(1)

    def company(self):
        """
        :return: the company metadata from app.xml
        """
        doc_company = re.search(r'<.{0,2}:?Company>(.*?)</.{0,2}:?Company>', self.app_xml_content)
        return "" if doc_company is None else doc_company.group(1)

    def paragraph_tags(self):
        """
        :return: the total number of paragraph tags in document.xml
        """
        return len(self.p_tags)

    def runs_tags(self):
        """
        :return: the total number of runs tags in document.xml
        """
        return len(self.r_tags)

    def text_tags(self):
        """
        :return: the total number of text tags in document.xml
        """
        return len(self.t_tags)

    def rsid_root(self):
        """
        :return: rsidRoot from settings.xml
        """
        root = re.search(r'<w:rsidRoot w:val="([^"]*)"', self.settings_xml_content)
        return "" if root is None else root.group(1)

    def rsidr(self):
        """
        :return: a list containing all the rsidR in settings.xml
        Not all of these will necessarily still be in the document. If all text from a particular revision/save
        session is deleted, the associated rsidR will no longer be found in the document. Thus, the absence
        of an rsidR lets you know that all the data from that editing session has been deleted from the document.

        Because there are no duplicate rsidR values in settings.xml (as long as you don't also grab rsidRoot),
        there is no need for the method to deduplicate.
        """
        return self.rsidRs

    def rsidr_in_document_xml(self):
        """
        return dictionary with unique rsidR and count of how many times it is found in document.xml
        :return:
        """
        return self.rsidR_in_document_xml

    def rsidrpr_in_document_xml(self):
        """
        return dictionary with unique rsidRPr and count of how many times it is found in document.xml
        :return:
        """
        return self.rsidRPr

    def rsidp_in_document_xml(self):
        """
        return dictionary with unique rsidP and count of how many times it is found in document.xml
        :return:
        """
        return self.rsidP

    def rsidrdefault_in_document_xml(self):
        """
        return dictionary with unique rsidRDefault and count of how many times it is found in document.xml
        :return:
        """
        return self.rsidRDefault

    def paragraph_id_tags(self):
        return self.para_id

    def text_id_tags(self):
        return self.text_id

    def __str__(self):
        """
        :return: a text string that you can print out to get a summary of the document.
        This can be edited to suit your needs. You can naturally accomplish the same results by calling each of
        the methods in your print statement in the main script.
        """
        if self.last_printed() == "":
            printed = f'Document was never printed'
        else:
            printed = f'Printed: {self.last_printed()}'
        return (f'Document: {self.filename()}\n'
                f'Created by: {self.creator()}\n'
                f'Created date: {self.created()}\n'
                f'Last edited by: {self.last_modified_by()}\n'
                f'Edited date: {self.modified()}\n'
                f'{printed}\n'
                f'Total pages: {self.pages()}\n'
                f'Total editing time: {self.total_editing_time()} minute(s).')
=======
import hashlib
import re
import zipfile


class Docx:
    """
    Accepts a docx file. Has the following methods to extract data from core.xml, app.xml, document.xml

    app_version, application, category, characters, characters_with_spaces, company, content_status, created, creator,
    description, filename, keywords, last_modified_by, last_printed, lines, manager, modified, pages, paragraph_tags,
    paragraphs, revision, runs_tags, security, subject, template, text_tags, title, total_editing_time, words,
    xml_files, xml_hash, xml_size
    """

    def __init__(self, msword_file, triage=False):
        """
        .docx file to pass to the class
        Triage value can be True or False. If True, will parse less info to execute faster.
        When set to False, it does not try to parse RSID values from document.xml.
        If triage value not passed, it defaults to False and does full parsing.
        The script using this class still ultimately decides what methods it wants to use.
        But if in triage mode, some of the variables will not get assigned any value, thus
        will affect any methods that rely on those variables having a value assigned to them.
        """
        self.red = f'\033[91m'
        self.white = f'\033[00m'
        self.green = f'\033[92m'
        self.msword_file = msword_file
        self.header_offsets, self.binary_content = self.__find_binary_string()
        self.extra_fields = self.__xml_extra_bytes()
        self.core_xml_file = "docProps/core.xml"
        self.core_xml_content = self.__load_core_xml()
        self.app_xml_file = "docProps/app.xml"
        self.app_xml_content = self.__load_app_xml()
        self.document_xml_file = "word/document.xml"
        self.document_xml_content = self.__load_document_xml()
        self.settings_xml_file = "word/settings.xml"
        self.settings_xml_content = self.__load_settings_xml()
        self.rsidRs = self.__extract_all_rsidr_from_summary_xml()

        self.p_tags = re.findall(r'<w:p>|<w:p [^>]*/?>', self.document_xml_content)
        self.r_tags = re.findall(r'<w:r>|<w:r [^>]*/?>', self.document_xml_content)
        self.t_tags = re.findall(r'<w:t>|<w:t.? [^>]*/?>', self.document_xml_content)

        if not triage:  # if not run in triage mode, do full parsing

            self.rsidR_in_document_xml = self.__rsidr_in_document_xml()
            self.rsidRPr = self.__other_rsids_in_document_xml("rsidRPr")
            self.rsidP = self.__other_rsids_in_document_xml("rsidP")
            self.rsidRDefault = self.__other_rsids_in_document_xml("rsidRDefault")

            self.para_id = self.__para_id_tags__()
            self.text_id = self.__text_id_tags__()

    def __find_binary_string(self):

        pkzip_header = "504B0304"  # hex values for signature of a zip file in the archive.

        with open(self.msword_file, 'rb') as msword_binary:  # read the file as binary
            content = msword_binary.read()

        target_bytes = bytes.fromhex(pkzip_header)  # convert from hex to bytes

        matches = []  # list of offsets where header is found
        index = 0

        while index < len(content):  # iterate over the list
            index = content.find(target_bytes, index)  # search for
            if index == -1:  # no more items in the list.
                break
            matches.append(index)
            index += 1

        return matches, content  # returns the list of offsets of each header, and the binary file.

    def __xml_extra_bytes(self):
        """
        ref: https://en.wikipedia.org/wiki/ZIP_(file_format)#Local_file_header

        return: list [xml file name, # of bytes in extra field, truncated bytes]
        """
        zip_header = {"signature": [0, 4],  # byte 0 for 4 bytes
                      "extract version": [4, 2],  # byte 4 for 2 bytes
                      "bitflag": [6, 2],  # byte 6 for 2 bytes
                      "compression": [8, 2],  # byte 8 for 2 bytes
                      "modification time": [10, 2],  # byte 10 for 2 bytes
                      "modification date": [12, 2],  # byte 12 for 2 bytes
                      "CRC-32": [14, 4],  # byte 14 for 4 bytes
                      "compressed size": [18, 4],  # byte 18 for 4 bytes
                      "uncompressed size": [22, 4],  # byte 22 for 4 bytes
                      "filename length": [26, 2],  # byte 26 for 2 bytes
                      "extra field length": [28, 2]  # byte 28 for 2 bytes
                      }
        # filename is at offset 30 for n where n is "filename length". Extra field is at offset 30
        # + filename length for z bytes where z is "extra field length

        extras = {}  # empty dictionary where values will be stored.

        truncate_extra_field = 20  # extra field can be several hundred bytes, mostly 0x00. Grab display first 10

        for offset in self.header_offsets:

            filename_len = int.from_bytes(self.binary_content[
                                          zip_header["filename length"][0] + offset:
                                          zip_header["filename length"][1] + offset +
                                          zip_header["filename length"][0]],
                                          "little")

            filename_start = offset + 30
            filename_end = offset + 30 + filename_len

            filename = self.binary_content[filename_start:filename_end].decode('ascii')  # decode filename as ASCII

            extrafield_len = int.from_bytes(self.binary_content[
                                            zip_header["extra field length"][0] + offset:
                                            zip_header["extra field length"][1] + offset +
                                            zip_header["extra field length"][0]],
                                            "little")  # getting binary value, little endien

            extrafield_start = filename_end
            extrafield_end = extrafield_start + extrafield_len

            extrafield = self.binary_content[extrafield_start:extrafield_end]

            extrafield_hex_as_text = []  # List that will contain the extra characters represented as text.

            for h in extrafield:
                extrafield_hex_as_text.append(str(hex(h)))

            if extrafield_len == 0:  # many are 0 bytes, so skipping those.
                extras[filename] = [extrafield_len, "nil"]
            else:
                if extrafield_len <= truncate_extra_field:  # field size larger than truncate value
                    extras[filename] = [extrafield_len, extrafield_hex_as_text]
                else:
                    extras[filename] = [extrafield_len, extrafield_hex_as_text[0:truncate_extra_field]]  # adds only
                    # the select # of characters as specified in the variable truncate_extra_field. This is so that
                    # we don't end up with hundreds of characters in a cell in Excel, as some extra fields can be
                    # several hundred values long. But so far, most are 0x00, with only the first few being values other
                    # than hex 0x00.

        return extras

    def __load_core_xml(self):
        # load core.xml
        if self.core_xml_file in self.xml_files():  # if the file exists, read it and return its content
            with zipfile.ZipFile(self.msword_file, 'r') as zipref:
                with zipref.open(self.core_xml_file) as xmlFile:
                    return xmlFile.read().decode("utf-8")
        else:  # if it doesn't exist, return an empty string.
            print(f'{self.red}"{self.core_xml_file}" does not exist{self.white} in "{self.filename()}". '
                  f'Returning empty string.')
            return ""

    def __load_app_xml(self):
        # load app.xml
        if self.app_xml_file in self.xml_files():  # if the file exists, read it and return its content
            with zipfile.ZipFile(self.msword_file, 'r') as zipref:
                with zipref.open(self.app_xml_file) as xmlFile:
                    return xmlFile.read().decode("utf-8")
        else:  # if it doesn't exist, return an empty string.
            print(f'{self.red}"{self.app_xml_file}" does not exist{self.white} in "{self.filename()}". '
                  f'Returning empty string.')
            return ""

    def __load_document_xml(self):
        # load document.xml
        if self.document_xml_file in self.xml_files():  # if the file exists, read it and return its content
            with zipfile.ZipFile(self.msword_file, 'r') as zipref:
                with zipref.open(self.document_xml_file) as xmlFile:
                    return xmlFile.read().decode("utf-8")
        else:  # if it doesn't exist, return an empty string.
            print(f'{self.red}"{self.document_xml_file}" does not exist{self.white} in "{self.filename()}". '
                  f'Returning empty string.')
            return ""

    def __load_settings_xml(self):
        if self.settings_xml_file in self.xml_files():  # if the file exists, read it and return its content
            with zipfile.ZipFile(self.msword_file, 'r') as zipref:
                with zipref.open(self.settings_xml_file) as xmlFile:
                    return xmlFile.read().decode("utf-8")
        else:
            print(f'{self.red}"{self.settings_xml_file}" does not exist{self.white} in "{self.filename()}". '
                  f'Returning empty string.')
            return ""

    def __extract_all_rsidr_from_summary_xml(self):
        """
        function to extract all RSIDs at the beginning of the class. If you were to put this in the method,
        it would have to do this every time you called the method.
        :return:
        """
        rsids_list = []
        # Find all RSIDs, not rsidRoot. rsidRoot is repeated in rsids.
        matches = re.findall(r'<w:rsid w:val="[0-9A-F]{8}" ?/>', self.settings_xml_content)

        for match in matches:  # loops through all matches
            # greps for rsid using a group to extract the actual RSID from the string.
            rsid_match = re.search(r'<w:rsid w:val="([0-9A-F]{8})"', match)
            if rsid_match:
                rsids_list.append(rsid_match.group(1))  # Appends it to the list
        return "" if len(rsids_list) == 0 else rsids_list

    def __rsidr_in_document_xml(self):
        """
        This function calculates the count of each rsidR in document.xml
        It searches the previously extracted tags rather than the full document.
        :return:
        """
        rsidr_count = {}
        for rsid in self.rsidRs:
            pattern = re.compile(rf'w:rsidR="{rsid}"')

            count_rsids = 0

            count_rsids += len(re.findall(pattern, ",".join(self.p_tags)))
            count_rsids += len(re.findall(pattern, ",".join(self.r_tags)))
            count_rsids += len(re.findall(pattern, ",".join(self.t_tags)))

            rsidr_count[rsid] = count_rsids

        return rsidr_count

    def __other_rsids_in_document_xml(self, rsid):
        """
        :param rsid tag name (e.g. "rsidRPr", "rsidP", "rsidRDefault")
        The function accepts an rsid tag name as a parameter (e.g. rsidRPr, rsidP, rsidDefault).
        It searches document.xml for a pattern to find all instances of that rsid tag.
        It creates a dictionary that contains each unique rsid value as the key, and the count of how many times
        that rsid is in document.xml.
        E.g., {"00123456": 4, "00234567": 0, "00345678":11}

        :return: dictionary where the key is unique RSIDs, and the value is a count of the occurrences of that rsid
        in document.xml
        """
        rsids = {}
        pattern = re.compile('w:' + rsid + '="[0-9A-F]{8}"')
        # Find all rsid types passed to the function (rsidRPr, rsidP, rsidRDefault in document.xml file

        matches = re.findall(pattern, ",".join(self.p_tags))  # searches p_tags
        matches += re.findall(pattern, ",".join(self.r_tags))  # searches r_tags
        matches += re.findall(pattern, ",".join(self.t_tags))  # searches t_tags

        for match in matches:  # loops through all matches
            # greps for rsid using a group to extract the actual RSID from the string.
            group_pattern = rf'w:' + rsid + '="([0-9A-F]{8})"'
            rsid_match = re.search(group_pattern, match)
            if rsid_match:
                if rsid_match.group(1) in rsids:
                    rsids[rsid_match.group(1)] += 1  # increment count by 1
                else:
                    rsids[rsid_match.group(1)] = 1  # Appends it to the list

        return rsids

    def __para_id_tags__(self):
        """
        :return: list of unique paraId tags and count in document.xml
        """
        pid_tags = {}  # empty dictionary to start

        for pid_tag in self.p_tags:
            pidtag = re.search(r'paraId="([0-9A-F]{8})"', pid_tag)
            if pidtag is None:  # no paraId= tag in this <w:p> paragraph tag.
                pass
            else:
                if pidtag.group(1) in pid_tags:
                    pid_tags[pidtag.group(1)] += 1  # increment count by 1
                else:
                    pid_tags[pidtag.group(1)] = 1  # append to the list

        return pid_tags

    def __text_id_tags__(self):
        """
        :return: list of unique paraId tags and count in document.xml
        """
        text_tags = {}  # empty dictionary to start

        for text_tag in self.p_tags:
            texttag = re.search(r'textId="([0-9A-F]{8})"', text_tag)
            if texttag is None:  # no paraId= tag in this <w:p> paragraph tag.
                pass
            else:
                if texttag.group(1) in text_tags:
                    text_tags[texttag.group(1)] += 1  # increment count by 1
                else:
                    text_tags[texttag.group(1)] = 1  # append to the list

        return text_tags

    def filename(self):
        """
        :return: the filename of the DOCx file passed to the class
        """
        return self.msword_file

    def hash(self):
        """
        Function that will return the hash of the file itself
        """
        filehash = hashlib.md5()
        filehash.update(self.binary_content)
        return filehash.hexdigest()

    def xml_files(self):
        """
        :return: A dictionary in the following format:
        {XML filename: [file hash,
                        modified date,
                        file size,
                        ZIP compression type,
                        ZIP Create System,
                        ZIP Created Version,
                        ZIP Extract Version,
                        ZIP Flag Bits (hex),
                        ZIP extra values (hex as text)
        }
        """
        month = {1: "Jan", 2: "Feb", 3: "Mar", 4: "Apr", 5: "May", 6: "Jun",
                 7: "Jul", 8: "Aug", 9: "Sep", 10: "Oct", 11: "Nov", 12: "Dec"}
        with zipfile.ZipFile(self.msword_file, 'r') as zip_file:
            # returns XML files in the DOCx
            xml_files = {}
            for file_info in zip_file.infolist():
                with zipfile.ZipFile(self.msword_file, 'r') as zip_ref:
                    with zip_ref.open(file_info.filename) as xml_file:
                        md5hash = hashlib.md5(xml_file.read()).hexdigest()
                m_time = file_info.date_time
                if m_time == (1980, 1, 1, 0, 0, 0):
                    modified_time = "nil"
                else:
                    modified_time = str(m_time[0]) + "-" + month[m_time[1]] + "-" + str("%02d" % m_time[2]) + " " + str(
                        "%02d" % m_time[3]) + ":" + str("%02d" % m_time[4]) + ":" + str("%02d" % m_time[5])

                xml_files[file_info.filename] = [md5hash,
                                                 modified_time,
                                                 file_info.file_size,
                                                 file_info.compress_type,
                                                 file_info.create_system,
                                                 file_info.create_version,
                                                 file_info.extract_version,
                                                 f"{file_info.flag_bits:#0{6}x}",
                                                 self.extra_fields[file_info.filename][0],
                                                 self.extra_fields[file_info.filename][1]
                                                 ]
            return xml_files  # returns dictionary {xml_filename: [file size, file hash]}

    def xml_hash(self, xmlfile):
        """
        :param xmlfile:
        :return: the hash of a specified XML file
        """
        return self.xml_files()[xmlfile][1]

    def xml_size(self, xmlfile):
        """
        :param xmlfile:
        :return: the size of a specified XML file
        """
        return self.xml_files()[xmlfile][0]

    def title(self):
        """
        :return: the title metadata in core.xml
        """
        doc_title = re.search(r'<.{0,2}:?title>(.*?)</.{0,2}:?title>', self.core_xml_content)
        return "" if doc_title is None else doc_title.group(1)

    def subject(self):
        """
        :return: the subject metadata from core.xml
        """
        doc_subject = re.search(r'<.{0,2}:?subject>(.*?)</.{0,2}:?subject>', self.core_xml_content)
        return "" if doc_subject is None else doc_subject.group(1)

    def creator(self):
        """
        :return: the creator metadata from core.xml
        """
        doc_creator = re.search(r'<.{0,2}:?creator>(.*?)</.{0,2}:?creator>', self.core_xml_content)
        return "" if doc_creator is None else doc_creator.group(1)

    def keywords(self):
        """
        :return: the keywords metadata from core.xml
        """
        doc_keywords = re.search(r'<.{0,2}:?keywords>(.*?)</.{0,2}:?keywords>', self.core_xml_content)
        return "" if doc_keywords is None else doc_keywords.group(1)

    def description(self):
        """
        :return: the description metadata from core.xml
        """
        doc_description = re.search(r'<.{0,2}:?description>(.*?)</.{0,2}:?description>', self.core_xml_content)
        return "" if doc_description is None else doc_description.group(1)

    def revision(self):
        """
        :return: the revision # metadata from core.xml
        """
        doc_revision = re.search(r'<.{0,2}:?revision>(.*?)</.{0,2}:?revision>', self.core_xml_content)
        return "" if doc_revision is None else doc_revision.group(1)

    def created(self):
        """
        :return: the created date metadata from core.xml
        """
        doc_created = re.search(r'<dcterms:created[^>].*?>(.*?)</dcterms:created>', self.core_xml_content)
        return "" if doc_created is None else doc_created.group(1)

    def modified(self):
        """
        :return: the modified date metadata from core.xml
        """
        doc_modified = re.search(r'<dcterms:modified[^>].*?>(.*?)</dcterms:modified>', self.core_xml_content)
        return "" if doc_modified is None else doc_modified.group(1)

    def last_modified_by(self):
        """
        :return: the last modified by metadata from core.xml
        """
        doc_lastmodifiedby = re.search(r'<.{0,2}:?lastModifiedBy>(.*?)</.{0,2}:?lastModifiedBy>', self.core_xml_content)
        return "" if doc_lastmodifiedby is None else doc_lastmodifiedby.group(1)

    def last_printed(self):
        """
        :return: the last printed date metadata from core.xml
        """
        doc_lastprinted = re.search(r'<.{0,2}:?astPrinted>(.*?)</.{0,2}:?lastPrinted>', self.core_xml_content)
        return "" if doc_lastprinted is None else doc_lastprinted.group(1)

    def category(self):
        """
        :return: the category metadata from core.xml
        """
        doc_category = re.search(r'<.{0,2}:?category>(.*?)</.{0,2}:?category>', self.core_xml_content)
        return "" if doc_category is None else doc_category.group(1)

    def content_status(self):
        """
        :return: the content status metadata from core.xml
        """
        doc_contentstatus = re.search(r'<.{0,2}:?contentStatus>(.*?)</.{0,2}:?contentStatus>', self.core_xml_content)
        return "" if doc_contentstatus is None else doc_contentstatus.group(1)

    def template(self):
        """
        :return: the template metadata from app.xml
        """
        doc_template = re.search(r'<.{0,2}:?Template>(.*?)</.{0,2}:?Template>', self.app_xml_content)
        return "" if doc_template is None else doc_template.group(1)

    def total_editing_time(self):
        """
        :return: the total editing time in minutes metadata from app.xml
        """
        doc_edit_time = re.search(r'<.{0,2}:?TotalTime>(.*?)</.{0,2}:?TotalTime>', self.app_xml_content)
        return "" if doc_edit_time is None else doc_edit_time.group(1)

    def pages(self):
        """
        :return: the # of pages in the document metadata from app.xml
        Note: the author has observed that in some cases, this is not properly updated within the XML file itself.
        It is not an error in the script. It's an error in the metadata. Opening the document and allowing it to
        fully load and then saving it updates this. But of course, it changes other metadata as well if you do that.
        """
        doc_pages = re.search(r'<.{0,2}:?Pages>(.*?)</.{0,2}:?Pages>', self.app_xml_content)
        return "" if doc_pages is None else doc_pages.group(1)

    def words(self):
        """
        :return: the number of words in the document metadata from app.xml
        """
        doc_words = re.search(r'<.{0,2}:?Words>(.*?)</.{0,2}:?Words>', self.app_xml_content)
        return "" if doc_words is None else doc_words.group(1)

    def characters(self):
        """
        :return: the number of characters in the document metadata from app.xml
        """
        doc_characters = re.search(r'<.{0,2}:?Characters>(.*?)</.{0,2}:?Characters>', self.app_xml_content)
        return "" if doc_characters is None else doc_characters.group(1)

    def application(self):
        """
        :return: the application name that created the document metadata from app.xml
        """
        doc_application = re.search(r'<.{0,2}:?Application>(.*?)</.{0,2}:?Application>', self.app_xml_content)
        return "" if doc_application is None else doc_application.group(1)

    def security(self):
        """
        :return: the security metadata from app.xml
        """
        doc_security = re.search(r'<.{0,2}:?DocSecurity>(.*?)</.{0,2}:?DocSecurity>', self.app_xml_content)
        return "" if doc_security is None else doc_security.group(1)

    def lines(self):
        """
        :return: the number of lines in the document metadata from app.xml
        """
        doc_lines = re.search(r'<.{0,2}:?Lines>(.*?)</.{0,2}:?Lines>', self.app_xml_content)
        return "" if doc_lines is None else doc_lines.group(1)

    def paragraphs(self):
        """
        :return: the number of paragraphs in the document metadata from app.xml
        Note: similar to # of pages, the author has noted in testing that sometimes, this may not be accurate in
        the metadata for some reason. It's not an error in this program. It's an error with the metadata itself
        in the document.
        """
        doc_paragraphs = re.search(r'<.{0,2}:?Paragraphs>(.*?)</.{0,2}:?Paragraphs>', self.app_xml_content)
        return "" if doc_paragraphs is None else doc_paragraphs.group(1)

    def characters_with_spaces(self):
        """
        :return: the total characters including spaces in the document metadatafrom app.xml
        """
        doc_characters_with_spaces = re.search(
            r'<.{0,2}:?CharactersWithSpaces>(.*?)</.{0,2}:?CharactersWithSpaces>', self.app_xml_content)
        return "" if doc_characters_with_spaces is None else doc_characters_with_spaces.group(1)

    def app_version(self):
        """
        :return: the version of the app that created the document metadatafrom app.xml
        """
        doc_app_version = re.search(r'<.{0,2}:?AppVersion>(.*?)</.{0,2}:?AppVersion>', self.app_xml_content)
        return "" if doc_app_version is None else doc_app_version.group(1)

    def manager(self):
        """
        :return: the manager metadata from app.xml
        """
        doc_manager = re.search(r'<.{0,2}:?Manager>(.*?)</.{0,2}:?Manager>', self.app_xml_content)
        return "" if doc_manager is None else doc_manager.group(1)

    def company(self):
        """
        :return: the company metadata from app.xml
        """
        doc_company = re.search(r'<.{0,2}:?Company>(.*?)</.{0,2}:?Company>', self.app_xml_content)
        return "" if doc_company is None else doc_company.group(1)

    def paragraph_tags(self):
        """
        :return: the total number of paragraph tags in document.xml
        """
        return len(self.p_tags)

    def runs_tags(self):
        """
        :return: the total number of runs tags in document.xml
        """
        return len(self.r_tags)

    def text_tags(self):
        """
        :return: the total number of text tags in document.xml
        """
        return len(self.t_tags)

    def rsid_root(self):
        """
        :return: rsidRoot from settings.xml
        """
        root = re.search(r'<w:rsidRoot w:val="([^"]*)"', self.settings_xml_content)
        return "" if root is None else root.group(1)

    def rsidr(self):
        """
        :return: a list containing all the rsidR in settings.xml
        Not all of these will necessarily still be in the document. If all text from a particular revision/save
        session is deleted, the associated rsidR will no longer be found in the document. Thus, the absence
        of an rsidR lets you know that all the data from that editing session has been deleted from the document.

        Because there are no duplicate rsidR values in settings.xml (as long as you don't also grab rsidRoot),
        there is no need for the method to deduplicate.
        """
        return self.rsidRs

    def rsidr_in_document_xml(self):
        """
        return dictionary with unique rsidR and count of how many times it is found in document.xml
        :return:
        """
        return self.rsidR_in_document_xml

    def rsidrpr_in_document_xml(self):
        """
        return dictionary with unique rsidRPr and count of how many times it is found in document.xml
        :return:
        """
        return self.rsidRPr

    def rsidp_in_document_xml(self):
        """
        return dictionary with unique rsidP and count of how many times it is found in document.xml
        :return:
        """
        return self.rsidP

    def rsidrdefault_in_document_xml(self):
        """
        return dictionary with unique rsidRDefault and count of how many times it is found in document.xml
        :return:
        """
        return self.rsidRDefault

    def paragraph_id_tags(self):
        return self.para_id

    def text_id_tags(self):
        return self.text_id

    def __str__(self):
        """
        :return: a text string that you can print out to get a summary of the document.
        This can be edited to suit your needs. You can naturally accomplish the same results by calling each of
        the methods in your print statement in the main script.
        """
        if self.last_printed() == "":
            printed = f'Document was never printed'
        else:
            printed = f'Printed: {self.last_printed()}'
        return (f'Document: {self.filename()}\n'
                f'Created by: {self.creator()}\n'
                f'Created date: {self.created()}\n'
                f'Last edited by: {self.last_modified_by()}\n'
                f'Edited date: {self.modified()}\n'
                f'{printed}\n'
                f'Total pages: {self.pages()}\n'
                f'Total editing time: {self.total_editing_time()} minute(s).')
>>>>>>> e090e7bb
<|MERGE_RESOLUTION|>--- conflicted
+++ resolved
@@ -1,4 +1,3 @@
-<<<<<<< HEAD
 import hashlib
 import re
 import zipfile
@@ -14,16 +13,8 @@
     xml_files, xml_hash, xml_size
     """
 
-    def __init__(self, msword_file, triage=False):
-        """
-        .docx file to pass to the class
-        Triage value can be True or False. If True, will parse less info to execute faster.
-        When set to False, it does not try to parse RSID values from document.xml.
-        If triage value not passed, it defaults to False and does full parsing.
-        The script using this class still ultimately decides what methods it wants to use.
-        But if in triage mode, some of the variables will not get assigned any value, thus
-        will affect any methods that rely on those variables having a value assigned to them.
-        """
+    def __init__(self, msword_file):
+        """.docx file to pass to the class"""
         self.red = f'\033[91m'
         self.white = f'\033[00m'
         self.green = f'\033[92m'
@@ -44,15 +35,13 @@
         self.r_tags = re.findall(r'<w:r>|<w:r [^>]*/?>', self.document_xml_content)
         self.t_tags = re.findall(r'<w:t>|<w:t.? [^>]*/?>', self.document_xml_content)
 
-        if not triage:  # if not run in triage mode, do full parsing
-
-            self.rsidR_in_document_xml = self.__rsidr_in_document_xml()
-            self.rsidRPr = self.__other_rsids_in_document_xml("rsidRPr")
-            self.rsidP = self.__other_rsids_in_document_xml("rsidP")
-            self.rsidRDefault = self.__other_rsids_in_document_xml("rsidRDefault")
-
-            self.para_id = self.__para_id_tags__()
-            self.text_id = self.__text_id_tags__()
+        self.rsidR_in_document_xml = self.__rsidr_in_document_xml()
+        self.rsidRPr = self.__other_rsids_in_document_xml("rsidRPr")
+        self.rsidP = self.__other_rsids_in_document_xml("rsidP")
+        self.rsidRDefault = self.__other_rsids_in_document_xml("rsidRDefault")
+
+        self.para_id = self.__para_id_tags__()
+        self.text_id = self.__text_id_tags__()
 
     def __find_binary_string(self):
 
@@ -632,640 +621,4 @@
                 f'Edited date: {self.modified()}\n'
                 f'{printed}\n'
                 f'Total pages: {self.pages()}\n'
-                f'Total editing time: {self.total_editing_time()} minute(s).')
-=======
-import hashlib
-import re
-import zipfile
-
-
-class Docx:
-    """
-    Accepts a docx file. Has the following methods to extract data from core.xml, app.xml, document.xml
-
-    app_version, application, category, characters, characters_with_spaces, company, content_status, created, creator,
-    description, filename, keywords, last_modified_by, last_printed, lines, manager, modified, pages, paragraph_tags,
-    paragraphs, revision, runs_tags, security, subject, template, text_tags, title, total_editing_time, words,
-    xml_files, xml_hash, xml_size
-    """
-
-    def __init__(self, msword_file, triage=False):
-        """
-        .docx file to pass to the class
-        Triage value can be True or False. If True, will parse less info to execute faster.
-        When set to False, it does not try to parse RSID values from document.xml.
-        If triage value not passed, it defaults to False and does full parsing.
-        The script using this class still ultimately decides what methods it wants to use.
-        But if in triage mode, some of the variables will not get assigned any value, thus
-        will affect any methods that rely on those variables having a value assigned to them.
-        """
-        self.red = f'\033[91m'
-        self.white = f'\033[00m'
-        self.green = f'\033[92m'
-        self.msword_file = msword_file
-        self.header_offsets, self.binary_content = self.__find_binary_string()
-        self.extra_fields = self.__xml_extra_bytes()
-        self.core_xml_file = "docProps/core.xml"
-        self.core_xml_content = self.__load_core_xml()
-        self.app_xml_file = "docProps/app.xml"
-        self.app_xml_content = self.__load_app_xml()
-        self.document_xml_file = "word/document.xml"
-        self.document_xml_content = self.__load_document_xml()
-        self.settings_xml_file = "word/settings.xml"
-        self.settings_xml_content = self.__load_settings_xml()
-        self.rsidRs = self.__extract_all_rsidr_from_summary_xml()
-
-        self.p_tags = re.findall(r'<w:p>|<w:p [^>]*/?>', self.document_xml_content)
-        self.r_tags = re.findall(r'<w:r>|<w:r [^>]*/?>', self.document_xml_content)
-        self.t_tags = re.findall(r'<w:t>|<w:t.? [^>]*/?>', self.document_xml_content)
-
-        if not triage:  # if not run in triage mode, do full parsing
-
-            self.rsidR_in_document_xml = self.__rsidr_in_document_xml()
-            self.rsidRPr = self.__other_rsids_in_document_xml("rsidRPr")
-            self.rsidP = self.__other_rsids_in_document_xml("rsidP")
-            self.rsidRDefault = self.__other_rsids_in_document_xml("rsidRDefault")
-
-            self.para_id = self.__para_id_tags__()
-            self.text_id = self.__text_id_tags__()
-
-    def __find_binary_string(self):
-
-        pkzip_header = "504B0304"  # hex values for signature of a zip file in the archive.
-
-        with open(self.msword_file, 'rb') as msword_binary:  # read the file as binary
-            content = msword_binary.read()
-
-        target_bytes = bytes.fromhex(pkzip_header)  # convert from hex to bytes
-
-        matches = []  # list of offsets where header is found
-        index = 0
-
-        while index < len(content):  # iterate over the list
-            index = content.find(target_bytes, index)  # search for
-            if index == -1:  # no more items in the list.
-                break
-            matches.append(index)
-            index += 1
-
-        return matches, content  # returns the list of offsets of each header, and the binary file.
-
-    def __xml_extra_bytes(self):
-        """
-        ref: https://en.wikipedia.org/wiki/ZIP_(file_format)#Local_file_header
-
-        return: list [xml file name, # of bytes in extra field, truncated bytes]
-        """
-        zip_header = {"signature": [0, 4],  # byte 0 for 4 bytes
-                      "extract version": [4, 2],  # byte 4 for 2 bytes
-                      "bitflag": [6, 2],  # byte 6 for 2 bytes
-                      "compression": [8, 2],  # byte 8 for 2 bytes
-                      "modification time": [10, 2],  # byte 10 for 2 bytes
-                      "modification date": [12, 2],  # byte 12 for 2 bytes
-                      "CRC-32": [14, 4],  # byte 14 for 4 bytes
-                      "compressed size": [18, 4],  # byte 18 for 4 bytes
-                      "uncompressed size": [22, 4],  # byte 22 for 4 bytes
-                      "filename length": [26, 2],  # byte 26 for 2 bytes
-                      "extra field length": [28, 2]  # byte 28 for 2 bytes
-                      }
-        # filename is at offset 30 for n where n is "filename length". Extra field is at offset 30
-        # + filename length for z bytes where z is "extra field length
-
-        extras = {}  # empty dictionary where values will be stored.
-
-        truncate_extra_field = 20  # extra field can be several hundred bytes, mostly 0x00. Grab display first 10
-
-        for offset in self.header_offsets:
-
-            filename_len = int.from_bytes(self.binary_content[
-                                          zip_header["filename length"][0] + offset:
-                                          zip_header["filename length"][1] + offset +
-                                          zip_header["filename length"][0]],
-                                          "little")
-
-            filename_start = offset + 30
-            filename_end = offset + 30 + filename_len
-
-            filename = self.binary_content[filename_start:filename_end].decode('ascii')  # decode filename as ASCII
-
-            extrafield_len = int.from_bytes(self.binary_content[
-                                            zip_header["extra field length"][0] + offset:
-                                            zip_header["extra field length"][1] + offset +
-                                            zip_header["extra field length"][0]],
-                                            "little")  # getting binary value, little endien
-
-            extrafield_start = filename_end
-            extrafield_end = extrafield_start + extrafield_len
-
-            extrafield = self.binary_content[extrafield_start:extrafield_end]
-
-            extrafield_hex_as_text = []  # List that will contain the extra characters represented as text.
-
-            for h in extrafield:
-                extrafield_hex_as_text.append(str(hex(h)))
-
-            if extrafield_len == 0:  # many are 0 bytes, so skipping those.
-                extras[filename] = [extrafield_len, "nil"]
-            else:
-                if extrafield_len <= truncate_extra_field:  # field size larger than truncate value
-                    extras[filename] = [extrafield_len, extrafield_hex_as_text]
-                else:
-                    extras[filename] = [extrafield_len, extrafield_hex_as_text[0:truncate_extra_field]]  # adds only
-                    # the select # of characters as specified in the variable truncate_extra_field. This is so that
-                    # we don't end up with hundreds of characters in a cell in Excel, as some extra fields can be
-                    # several hundred values long. But so far, most are 0x00, with only the first few being values other
-                    # than hex 0x00.
-
-        return extras
-
-    def __load_core_xml(self):
-        # load core.xml
-        if self.core_xml_file in self.xml_files():  # if the file exists, read it and return its content
-            with zipfile.ZipFile(self.msword_file, 'r') as zipref:
-                with zipref.open(self.core_xml_file) as xmlFile:
-                    return xmlFile.read().decode("utf-8")
-        else:  # if it doesn't exist, return an empty string.
-            print(f'{self.red}"{self.core_xml_file}" does not exist{self.white} in "{self.filename()}". '
-                  f'Returning empty string.')
-            return ""
-
-    def __load_app_xml(self):
-        # load app.xml
-        if self.app_xml_file in self.xml_files():  # if the file exists, read it and return its content
-            with zipfile.ZipFile(self.msword_file, 'r') as zipref:
-                with zipref.open(self.app_xml_file) as xmlFile:
-                    return xmlFile.read().decode("utf-8")
-        else:  # if it doesn't exist, return an empty string.
-            print(f'{self.red}"{self.app_xml_file}" does not exist{self.white} in "{self.filename()}". '
-                  f'Returning empty string.')
-            return ""
-
-    def __load_document_xml(self):
-        # load document.xml
-        if self.document_xml_file in self.xml_files():  # if the file exists, read it and return its content
-            with zipfile.ZipFile(self.msword_file, 'r') as zipref:
-                with zipref.open(self.document_xml_file) as xmlFile:
-                    return xmlFile.read().decode("utf-8")
-        else:  # if it doesn't exist, return an empty string.
-            print(f'{self.red}"{self.document_xml_file}" does not exist{self.white} in "{self.filename()}". '
-                  f'Returning empty string.')
-            return ""
-
-    def __load_settings_xml(self):
-        if self.settings_xml_file in self.xml_files():  # if the file exists, read it and return its content
-            with zipfile.ZipFile(self.msword_file, 'r') as zipref:
-                with zipref.open(self.settings_xml_file) as xmlFile:
-                    return xmlFile.read().decode("utf-8")
-        else:
-            print(f'{self.red}"{self.settings_xml_file}" does not exist{self.white} in "{self.filename()}". '
-                  f'Returning empty string.')
-            return ""
-
-    def __extract_all_rsidr_from_summary_xml(self):
-        """
-        function to extract all RSIDs at the beginning of the class. If you were to put this in the method,
-        it would have to do this every time you called the method.
-        :return:
-        """
-        rsids_list = []
-        # Find all RSIDs, not rsidRoot. rsidRoot is repeated in rsids.
-        matches = re.findall(r'<w:rsid w:val="[0-9A-F]{8}" ?/>', self.settings_xml_content)
-
-        for match in matches:  # loops through all matches
-            # greps for rsid using a group to extract the actual RSID from the string.
-            rsid_match = re.search(r'<w:rsid w:val="([0-9A-F]{8})"', match)
-            if rsid_match:
-                rsids_list.append(rsid_match.group(1))  # Appends it to the list
-        return "" if len(rsids_list) == 0 else rsids_list
-
-    def __rsidr_in_document_xml(self):
-        """
-        This function calculates the count of each rsidR in document.xml
-        It searches the previously extracted tags rather than the full document.
-        :return:
-        """
-        rsidr_count = {}
-        for rsid in self.rsidRs:
-            pattern = re.compile(rf'w:rsidR="{rsid}"')
-
-            count_rsids = 0
-
-            count_rsids += len(re.findall(pattern, ",".join(self.p_tags)))
-            count_rsids += len(re.findall(pattern, ",".join(self.r_tags)))
-            count_rsids += len(re.findall(pattern, ",".join(self.t_tags)))
-
-            rsidr_count[rsid] = count_rsids
-
-        return rsidr_count
-
-    def __other_rsids_in_document_xml(self, rsid):
-        """
-        :param rsid tag name (e.g. "rsidRPr", "rsidP", "rsidRDefault")
-        The function accepts an rsid tag name as a parameter (e.g. rsidRPr, rsidP, rsidDefault).
-        It searches document.xml for a pattern to find all instances of that rsid tag.
-        It creates a dictionary that contains each unique rsid value as the key, and the count of how many times
-        that rsid is in document.xml.
-        E.g., {"00123456": 4, "00234567": 0, "00345678":11}
-
-        :return: dictionary where the key is unique RSIDs, and the value is a count of the occurrences of that rsid
-        in document.xml
-        """
-        rsids = {}
-        pattern = re.compile('w:' + rsid + '="[0-9A-F]{8}"')
-        # Find all rsid types passed to the function (rsidRPr, rsidP, rsidRDefault in document.xml file
-
-        matches = re.findall(pattern, ",".join(self.p_tags))  # searches p_tags
-        matches += re.findall(pattern, ",".join(self.r_tags))  # searches r_tags
-        matches += re.findall(pattern, ",".join(self.t_tags))  # searches t_tags
-
-        for match in matches:  # loops through all matches
-            # greps for rsid using a group to extract the actual RSID from the string.
-            group_pattern = rf'w:' + rsid + '="([0-9A-F]{8})"'
-            rsid_match = re.search(group_pattern, match)
-            if rsid_match:
-                if rsid_match.group(1) in rsids:
-                    rsids[rsid_match.group(1)] += 1  # increment count by 1
-                else:
-                    rsids[rsid_match.group(1)] = 1  # Appends it to the list
-
-        return rsids
-
-    def __para_id_tags__(self):
-        """
-        :return: list of unique paraId tags and count in document.xml
-        """
-        pid_tags = {}  # empty dictionary to start
-
-        for pid_tag in self.p_tags:
-            pidtag = re.search(r'paraId="([0-9A-F]{8})"', pid_tag)
-            if pidtag is None:  # no paraId= tag in this <w:p> paragraph tag.
-                pass
-            else:
-                if pidtag.group(1) in pid_tags:
-                    pid_tags[pidtag.group(1)] += 1  # increment count by 1
-                else:
-                    pid_tags[pidtag.group(1)] = 1  # append to the list
-
-        return pid_tags
-
-    def __text_id_tags__(self):
-        """
-        :return: list of unique paraId tags and count in document.xml
-        """
-        text_tags = {}  # empty dictionary to start
-
-        for text_tag in self.p_tags:
-            texttag = re.search(r'textId="([0-9A-F]{8})"', text_tag)
-            if texttag is None:  # no paraId= tag in this <w:p> paragraph tag.
-                pass
-            else:
-                if texttag.group(1) in text_tags:
-                    text_tags[texttag.group(1)] += 1  # increment count by 1
-                else:
-                    text_tags[texttag.group(1)] = 1  # append to the list
-
-        return text_tags
-
-    def filename(self):
-        """
-        :return: the filename of the DOCx file passed to the class
-        """
-        return self.msword_file
-
-    def hash(self):
-        """
-        Function that will return the hash of the file itself
-        """
-        filehash = hashlib.md5()
-        filehash.update(self.binary_content)
-        return filehash.hexdigest()
-
-    def xml_files(self):
-        """
-        :return: A dictionary in the following format:
-        {XML filename: [file hash,
-                        modified date,
-                        file size,
-                        ZIP compression type,
-                        ZIP Create System,
-                        ZIP Created Version,
-                        ZIP Extract Version,
-                        ZIP Flag Bits (hex),
-                        ZIP extra values (hex as text)
-        }
-        """
-        month = {1: "Jan", 2: "Feb", 3: "Mar", 4: "Apr", 5: "May", 6: "Jun",
-                 7: "Jul", 8: "Aug", 9: "Sep", 10: "Oct", 11: "Nov", 12: "Dec"}
-        with zipfile.ZipFile(self.msword_file, 'r') as zip_file:
-            # returns XML files in the DOCx
-            xml_files = {}
-            for file_info in zip_file.infolist():
-                with zipfile.ZipFile(self.msword_file, 'r') as zip_ref:
-                    with zip_ref.open(file_info.filename) as xml_file:
-                        md5hash = hashlib.md5(xml_file.read()).hexdigest()
-                m_time = file_info.date_time
-                if m_time == (1980, 1, 1, 0, 0, 0):
-                    modified_time = "nil"
-                else:
-                    modified_time = str(m_time[0]) + "-" + month[m_time[1]] + "-" + str("%02d" % m_time[2]) + " " + str(
-                        "%02d" % m_time[3]) + ":" + str("%02d" % m_time[4]) + ":" + str("%02d" % m_time[5])
-
-                xml_files[file_info.filename] = [md5hash,
-                                                 modified_time,
-                                                 file_info.file_size,
-                                                 file_info.compress_type,
-                                                 file_info.create_system,
-                                                 file_info.create_version,
-                                                 file_info.extract_version,
-                                                 f"{file_info.flag_bits:#0{6}x}",
-                                                 self.extra_fields[file_info.filename][0],
-                                                 self.extra_fields[file_info.filename][1]
-                                                 ]
-            return xml_files  # returns dictionary {xml_filename: [file size, file hash]}
-
-    def xml_hash(self, xmlfile):
-        """
-        :param xmlfile:
-        :return: the hash of a specified XML file
-        """
-        return self.xml_files()[xmlfile][1]
-
-    def xml_size(self, xmlfile):
-        """
-        :param xmlfile:
-        :return: the size of a specified XML file
-        """
-        return self.xml_files()[xmlfile][0]
-
-    def title(self):
-        """
-        :return: the title metadata in core.xml
-        """
-        doc_title = re.search(r'<.{0,2}:?title>(.*?)</.{0,2}:?title>', self.core_xml_content)
-        return "" if doc_title is None else doc_title.group(1)
-
-    def subject(self):
-        """
-        :return: the subject metadata from core.xml
-        """
-        doc_subject = re.search(r'<.{0,2}:?subject>(.*?)</.{0,2}:?subject>', self.core_xml_content)
-        return "" if doc_subject is None else doc_subject.group(1)
-
-    def creator(self):
-        """
-        :return: the creator metadata from core.xml
-        """
-        doc_creator = re.search(r'<.{0,2}:?creator>(.*?)</.{0,2}:?creator>', self.core_xml_content)
-        return "" if doc_creator is None else doc_creator.group(1)
-
-    def keywords(self):
-        """
-        :return: the keywords metadata from core.xml
-        """
-        doc_keywords = re.search(r'<.{0,2}:?keywords>(.*?)</.{0,2}:?keywords>', self.core_xml_content)
-        return "" if doc_keywords is None else doc_keywords.group(1)
-
-    def description(self):
-        """
-        :return: the description metadata from core.xml
-        """
-        doc_description = re.search(r'<.{0,2}:?description>(.*?)</.{0,2}:?description>', self.core_xml_content)
-        return "" if doc_description is None else doc_description.group(1)
-
-    def revision(self):
-        """
-        :return: the revision # metadata from core.xml
-        """
-        doc_revision = re.search(r'<.{0,2}:?revision>(.*?)</.{0,2}:?revision>', self.core_xml_content)
-        return "" if doc_revision is None else doc_revision.group(1)
-
-    def created(self):
-        """
-        :return: the created date metadata from core.xml
-        """
-        doc_created = re.search(r'<dcterms:created[^>].*?>(.*?)</dcterms:created>', self.core_xml_content)
-        return "" if doc_created is None else doc_created.group(1)
-
-    def modified(self):
-        """
-        :return: the modified date metadata from core.xml
-        """
-        doc_modified = re.search(r'<dcterms:modified[^>].*?>(.*?)</dcterms:modified>', self.core_xml_content)
-        return "" if doc_modified is None else doc_modified.group(1)
-
-    def last_modified_by(self):
-        """
-        :return: the last modified by metadata from core.xml
-        """
-        doc_lastmodifiedby = re.search(r'<.{0,2}:?lastModifiedBy>(.*?)</.{0,2}:?lastModifiedBy>', self.core_xml_content)
-        return "" if doc_lastmodifiedby is None else doc_lastmodifiedby.group(1)
-
-    def last_printed(self):
-        """
-        :return: the last printed date metadata from core.xml
-        """
-        doc_lastprinted = re.search(r'<.{0,2}:?astPrinted>(.*?)</.{0,2}:?lastPrinted>', self.core_xml_content)
-        return "" if doc_lastprinted is None else doc_lastprinted.group(1)
-
-    def category(self):
-        """
-        :return: the category metadata from core.xml
-        """
-        doc_category = re.search(r'<.{0,2}:?category>(.*?)</.{0,2}:?category>', self.core_xml_content)
-        return "" if doc_category is None else doc_category.group(1)
-
-    def content_status(self):
-        """
-        :return: the content status metadata from core.xml
-        """
-        doc_contentstatus = re.search(r'<.{0,2}:?contentStatus>(.*?)</.{0,2}:?contentStatus>', self.core_xml_content)
-        return "" if doc_contentstatus is None else doc_contentstatus.group(1)
-
-    def template(self):
-        """
-        :return: the template metadata from app.xml
-        """
-        doc_template = re.search(r'<.{0,2}:?Template>(.*?)</.{0,2}:?Template>', self.app_xml_content)
-        return "" if doc_template is None else doc_template.group(1)
-
-    def total_editing_time(self):
-        """
-        :return: the total editing time in minutes metadata from app.xml
-        """
-        doc_edit_time = re.search(r'<.{0,2}:?TotalTime>(.*?)</.{0,2}:?TotalTime>', self.app_xml_content)
-        return "" if doc_edit_time is None else doc_edit_time.group(1)
-
-    def pages(self):
-        """
-        :return: the # of pages in the document metadata from app.xml
-        Note: the author has observed that in some cases, this is not properly updated within the XML file itself.
-        It is not an error in the script. It's an error in the metadata. Opening the document and allowing it to
-        fully load and then saving it updates this. But of course, it changes other metadata as well if you do that.
-        """
-        doc_pages = re.search(r'<.{0,2}:?Pages>(.*?)</.{0,2}:?Pages>', self.app_xml_content)
-        return "" if doc_pages is None else doc_pages.group(1)
-
-    def words(self):
-        """
-        :return: the number of words in the document metadata from app.xml
-        """
-        doc_words = re.search(r'<.{0,2}:?Words>(.*?)</.{0,2}:?Words>', self.app_xml_content)
-        return "" if doc_words is None else doc_words.group(1)
-
-    def characters(self):
-        """
-        :return: the number of characters in the document metadata from app.xml
-        """
-        doc_characters = re.search(r'<.{0,2}:?Characters>(.*?)</.{0,2}:?Characters>', self.app_xml_content)
-        return "" if doc_characters is None else doc_characters.group(1)
-
-    def application(self):
-        """
-        :return: the application name that created the document metadata from app.xml
-        """
-        doc_application = re.search(r'<.{0,2}:?Application>(.*?)</.{0,2}:?Application>', self.app_xml_content)
-        return "" if doc_application is None else doc_application.group(1)
-
-    def security(self):
-        """
-        :return: the security metadata from app.xml
-        """
-        doc_security = re.search(r'<.{0,2}:?DocSecurity>(.*?)</.{0,2}:?DocSecurity>', self.app_xml_content)
-        return "" if doc_security is None else doc_security.group(1)
-
-    def lines(self):
-        """
-        :return: the number of lines in the document metadata from app.xml
-        """
-        doc_lines = re.search(r'<.{0,2}:?Lines>(.*?)</.{0,2}:?Lines>', self.app_xml_content)
-        return "" if doc_lines is None else doc_lines.group(1)
-
-    def paragraphs(self):
-        """
-        :return: the number of paragraphs in the document metadata from app.xml
-        Note: similar to # of pages, the author has noted in testing that sometimes, this may not be accurate in
-        the metadata for some reason. It's not an error in this program. It's an error with the metadata itself
-        in the document.
-        """
-        doc_paragraphs = re.search(r'<.{0,2}:?Paragraphs>(.*?)</.{0,2}:?Paragraphs>', self.app_xml_content)
-        return "" if doc_paragraphs is None else doc_paragraphs.group(1)
-
-    def characters_with_spaces(self):
-        """
-        :return: the total characters including spaces in the document metadatafrom app.xml
-        """
-        doc_characters_with_spaces = re.search(
-            r'<.{0,2}:?CharactersWithSpaces>(.*?)</.{0,2}:?CharactersWithSpaces>', self.app_xml_content)
-        return "" if doc_characters_with_spaces is None else doc_characters_with_spaces.group(1)
-
-    def app_version(self):
-        """
-        :return: the version of the app that created the document metadatafrom app.xml
-        """
-        doc_app_version = re.search(r'<.{0,2}:?AppVersion>(.*?)</.{0,2}:?AppVersion>', self.app_xml_content)
-        return "" if doc_app_version is None else doc_app_version.group(1)
-
-    def manager(self):
-        """
-        :return: the manager metadata from app.xml
-        """
-        doc_manager = re.search(r'<.{0,2}:?Manager>(.*?)</.{0,2}:?Manager>', self.app_xml_content)
-        return "" if doc_manager is None else doc_manager.group(1)
-
-    def company(self):
-        """
-        :return: the company metadata from app.xml
-        """
-        doc_company = re.search(r'<.{0,2}:?Company>(.*?)</.{0,2}:?Company>', self.app_xml_content)
-        return "" if doc_company is None else doc_company.group(1)
-
-    def paragraph_tags(self):
-        """
-        :return: the total number of paragraph tags in document.xml
-        """
-        return len(self.p_tags)
-
-    def runs_tags(self):
-        """
-        :return: the total number of runs tags in document.xml
-        """
-        return len(self.r_tags)
-
-    def text_tags(self):
-        """
-        :return: the total number of text tags in document.xml
-        """
-        return len(self.t_tags)
-
-    def rsid_root(self):
-        """
-        :return: rsidRoot from settings.xml
-        """
-        root = re.search(r'<w:rsidRoot w:val="([^"]*)"', self.settings_xml_content)
-        return "" if root is None else root.group(1)
-
-    def rsidr(self):
-        """
-        :return: a list containing all the rsidR in settings.xml
-        Not all of these will necessarily still be in the document. If all text from a particular revision/save
-        session is deleted, the associated rsidR will no longer be found in the document. Thus, the absence
-        of an rsidR lets you know that all the data from that editing session has been deleted from the document.
-
-        Because there are no duplicate rsidR values in settings.xml (as long as you don't also grab rsidRoot),
-        there is no need for the method to deduplicate.
-        """
-        return self.rsidRs
-
-    def rsidr_in_document_xml(self):
-        """
-        return dictionary with unique rsidR and count of how many times it is found in document.xml
-        :return:
-        """
-        return self.rsidR_in_document_xml
-
-    def rsidrpr_in_document_xml(self):
-        """
-        return dictionary with unique rsidRPr and count of how many times it is found in document.xml
-        :return:
-        """
-        return self.rsidRPr
-
-    def rsidp_in_document_xml(self):
-        """
-        return dictionary with unique rsidP and count of how many times it is found in document.xml
-        :return:
-        """
-        return self.rsidP
-
-    def rsidrdefault_in_document_xml(self):
-        """
-        return dictionary with unique rsidRDefault and count of how many times it is found in document.xml
-        :return:
-        """
-        return self.rsidRDefault
-
-    def paragraph_id_tags(self):
-        return self.para_id
-
-    def text_id_tags(self):
-        return self.text_id
-
-    def __str__(self):
-        """
-        :return: a text string that you can print out to get a summary of the document.
-        This can be edited to suit your needs. You can naturally accomplish the same results by calling each of
-        the methods in your print statement in the main script.
-        """
-        if self.last_printed() == "":
-            printed = f'Document was never printed'
-        else:
-            printed = f'Printed: {self.last_printed()}'
-        return (f'Document: {self.filename()}\n'
-                f'Created by: {self.creator()}\n'
-                f'Created date: {self.created()}\n'
-                f'Last edited by: {self.last_modified_by()}\n'
-                f'Edited date: {self.modified()}\n'
-                f'{printed}\n'
-                f'Total pages: {self.pages()}\n'
-                f'Total editing time: {self.total_editing_time()} minute(s).')
->>>>>>> e090e7bb
+                f'Total editing time: {self.total_editing_time()} minute(s).')